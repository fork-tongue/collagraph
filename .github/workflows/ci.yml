--- conflicted
+++ resolved
@@ -53,11 +53,7 @@
       - name: Install poetry
         run: pip install "poetry>=1.1.12,<1.2"
       - name: Install dependencies
-<<<<<<< HEAD
-        run: poetry install --extras pyside
-=======
-        run: poetry install --extras pygfx
->>>>>>> 064c0863
+        run: poetry install --extras pyside --extras pygfx
       - name: Test
         run: poetry run pytest --cov=collagraph --cov-report=term-missing
 
