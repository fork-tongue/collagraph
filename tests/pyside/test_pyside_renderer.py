--- conflicted
+++ resolved
@@ -1,8 +1,8 @@
 import gc
 from weakref import ref
 
+import pytest
 from observ import reactive
-import pytest
 
 pytest.importorskip("PySide6")
 
@@ -11,15 +11,9 @@
 import collagraph as cg
 
 
-<<<<<<< HEAD
-def test_simple_widget():
-    renderer = cg.PySideRenderer(autoshow=False)
-    gui = cg.Collagraph(renderer=renderer, event_loop_type=cg.EventLoopType.SYNC)
-=======
 def test_simple_widget(qtbot):
-    renderer = PySideRenderer(autoshow=False)
-    gui = Collagraph(renderer=renderer)
->>>>>>> 08d43424
+    renderer = cg.PySideRenderer(autoshow=False)
+    gui = cg.Collagraph(renderer=renderer)
 
     element = cg.h("Widget", {"layout": {"type": "Box", "direction": "RightToLeft"}})
     container = renderer.create_element("Widget")
@@ -40,13 +34,8 @@
 
 
 def test_label(qtbot):
-<<<<<<< HEAD
-    renderer = cg.PySideRenderer(autoshow=False)
-    gui = cg.Collagraph(renderer=renderer, event_loop_type=cg.EventLoopType.QT)
-=======
-    renderer = PySideRenderer(autoshow=False)
-    gui = Collagraph(renderer=renderer)
->>>>>>> 08d43424
+    renderer = cg.PySideRenderer(autoshow=False)
+    gui = cg.Collagraph(renderer=renderer)
 
     element = cg.h(
         "Widget", {"layout": {"type": "Box"}}, cg.h("Label", {"text": "Foo"})
@@ -109,13 +98,8 @@
             children.append(cg.h("Label", {}))
         return cg.h("Widget", {}, *children)
 
-<<<<<<< HEAD
-    renderer = cg.PySideRenderer(autoshow=False)
-    gui = cg.Collagraph(renderer=renderer, event_loop_type=cg.EventLoopType.QT)
-=======
-    renderer = PySideRenderer(autoshow=False)
-    gui = Collagraph(renderer=renderer)
->>>>>>> 08d43424
+    renderer = cg.PySideRenderer(autoshow=False)
+    gui = cg.Collagraph(renderer=renderer)
 
     state = reactive({"label": True})
     element = cg.h(Example, state)
@@ -191,13 +175,8 @@
 
         return cg.h("Widget", {}, *children)
 
-<<<<<<< HEAD
-    renderer = cg.PySideRenderer(autoshow=False)
-    gui = cg.Collagraph(renderer=renderer, event_loop_type=cg.EventLoopType.QT)
-=======
-    renderer = PySideRenderer(autoshow=False)
-    gui = Collagraph(renderer=renderer)
->>>>>>> 08d43424
+    renderer = cg.PySideRenderer(autoshow=False)
+    gui = cg.Collagraph(renderer=renderer)
 
     container = renderer.create_element("Widget")
     state = reactive({"label": True})
@@ -239,16 +218,8 @@
 
 
 def test_cleanup_collagraph_instance(qapp):
-<<<<<<< HEAD
     element = cg.h("widget")
-    gui = cg.Collagraph(
-        renderer=cg.PySideRenderer(autoshow=False),
-        event_loop_type=cg.EventLoopType.QT,
-    )
-=======
-    element = h("widget")
-    gui = Collagraph(renderer=PySideRenderer(autoshow=False))
->>>>>>> 08d43424
+    gui = cg.Collagraph(renderer=cg.PySideRenderer(autoshow=False))
     gui.render(element, qapp)
 
     # Create a weak ref to gui
@@ -268,17 +239,10 @@
     # Comparing a QtCore.Qt.ItemFlags with None results in a TypeError
     # This can happen during reconciliation so let's make sure we test for that
     state = reactive({"flags": QtCore.Qt.ItemIsSelectable | QtCore.Qt.ItemIsEditable})
-<<<<<<< HEAD
     element = cg.h("widget", state)
     gui = cg.Collagraph(
         renderer=cg.PySideRenderer(autoshow=False),
         event_loop_type=cg.EventLoopType.SYNC,
-=======
-    element = h("widget", state)
-    gui = Collagraph(
-        renderer=PySideRenderer(autoshow=False),
-        event_loop_type=EventLoopType.SYNC,
->>>>>>> 08d43424
     )
     gui.render(element, qapp)
 
