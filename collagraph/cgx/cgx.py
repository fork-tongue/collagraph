--- conflicted
+++ resolved
@@ -436,7 +436,6 @@
         self.stack = [self.root]
 
     def handle_starttag(self, tag, attrs):
-<<<<<<< HEAD
         # The tag parameter is lower-cased by the HTMLParser.
         # In order to figure out whether the tag indicates
         # an imported class, we need the original casing for
@@ -447,10 +446,7 @@
         complete_tag = self.get_starttag_text()
         index = complete_tag.lower().index(tag)
         original_tag = complete_tag[index : index + len(tag)]
-        node = Node(original_tag, dict(attrs))
-=======
-        node = Node(tag, dict(attrs), self.getpos())
->>>>>>> 056ac4a2
+        node = Node(original_tag, dict(attrs), self.getpos())
 
         # Add item as child to the last on the stack
         self.stack[-1].children.append(node)
