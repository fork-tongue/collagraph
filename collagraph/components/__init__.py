from abc import abstractmethod
from collections import defaultdict

from observ import reactive, readonly

from collagraph.types import VNode


class Component:
    """Abstract base class for components"""

    __slots__ = ["state", "props"]

    def __init__(self, props=None):
        self.props = readonly({} if props is None else props)
        self.state = reactive({})
        self._element = None
<<<<<<< HEAD
        self._slots = {}
=======
        self._event_handlers = defaultdict(set)
>>>>>>> db6f0027

    @property
    def element(self):
        """The root DOM element of this component."""
        return self._element

    @element.setter
    def element(self, value):
        """Setter that is used by the internals of Collagraph. Please don't use this."""
        self._element = value

    def render_slot(self, name, props=None):
        if name in self._slots:
            result = self._slots[name](props)
            if isinstance(result, VNode):
                return [result]
            return result
        return ()

    s = render_slot

    def mounted(self):
        """Called after the component has been mounted.

        A component is considered mounted after:

        * All of its child components have been mounted.
        * Its own DOM tree has been created and inserted into the parent container.
        """
        pass

    def updated(self):
        """Called after the component has updated its DOM tree.

        A parent component's updated method is called after that of its child
        components.
        """
        pass

    def before_unmount(self):
        """Called right before a component instance is to be unmounted.

        Use this method to clean up manually created side effects such as timers, DOM
        event listeners or server connections.

        Note that there are no specific guarantees about the order of when this method
        is called. A parent component's method might be called before that of its child
        components.
        """
        pass

    @abstractmethod
    def render():  # pragma: no cover
        pass

    def emit(self, event, *args, **kwargs):
        """Call event handlers for the given event. Any args and kwargs will be passed
        on to the registered handlers."""
        for handler in self._event_handlers[event].copy():
            handler(*args, **kwargs)

    def add_event_handler(self, event, handler):
        """Adds an event handler for the given event."""
        self._event_handlers[event].add(handler)

    def remove_event_handler(self, event, handler):
        """Removes an event handler for the given event."""
        self._event_handlers[event].remove(handler)<|MERGE_RESOLUTION|>--- conflicted
+++ resolved
@@ -15,11 +15,8 @@
         self.props = readonly({} if props is None else props)
         self.state = reactive({})
         self._element = None
-<<<<<<< HEAD
         self._slots = {}
-=======
         self._event_handlers = defaultdict(set)
->>>>>>> db6f0027
 
     @property
     def element(self):
@@ -39,6 +36,7 @@
             return result
         return ()
 
+    # Provide shortcut to render_slot method
     s = render_slot
 
     def mounted(self):
