--- conflicted
+++ resolved
@@ -28,13 +28,9 @@
 def init_collagraph(
     renderer_type: str, component_path: Path, state: dict | None = None
 ):
-<<<<<<< HEAD
     file_as_module = ".".join([*component_path.parts[:-1], component_path.stem])
     component_module = importlib.import_module(file_as_module)
     component_class = component_module.__component_class
-=======
-    component_class, _ = cg.sfc.load(component_path)
->>>>>>> 28ee8e6b
     props = reactive(state or {})
 
     if renderer_type == "pygfx":
@@ -56,19 +52,10 @@
         def animate():
             wgpu_renderer.render(container, camera)
 
-<<<<<<< HEAD
         renderer = cg.PygfxRenderer()
         renderer.add_on_change_handler(lambda: canvas.request_draw(animate))
         gui = cg.Collagraph(renderer=renderer)
         gui.render(component_class, container, state=props)
-=======
-        gui = cg.Collagraph(renderer=cg.PygfxRenderer())
-        gui.render(
-            cg.h(component_class, props),
-            container,
-            callback=lambda: canvas.request_draw(animate),
-        )
->>>>>>> 28ee8e6b
 
         run()
     elif renderer_type == "pyside":
@@ -76,11 +63,7 @@
 
         app = QtWidgets.QApplication()
         gui = cg.Collagraph(renderer=cg.PySideRenderer())
-<<<<<<< HEAD
         gui.render(component_class, app, state=props)
-=======
-        gui.render(cg.h(component_class, props), app)
->>>>>>> 28ee8e6b
         app.exec()
     elif renderer_type == "dict":
         container = {"root": None}
@@ -88,17 +71,10 @@
             renderer=cg.DictRenderer(),
             event_loop_type=cg.EventLoopType.SYNC,
         )
-<<<<<<< HEAD
         gui.render(component_class, container, state=props)
         # Start debugger to allow for inspection of container
         # and manipulation of props
         breakpoint()  # noqa: T100
-=======
-        gui.render(cg.h(component_class, props), container)
-        # Start debugger to allow for inspection of container
-        # and manipulation of props
-        breakpoint()  # noqa T100
->>>>>>> 28ee8e6b
 
 
 def existing_component_file(value):
