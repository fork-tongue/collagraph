--- conflicted
+++ resolved
@@ -101,13 +101,8 @@
         pass
 
     @abstractmethod
-<<<<<<< HEAD
     def render(self, renderer: Renderer) -> ComponentFragment:  # pragma: no cover
-        pass
-=======
-    def render(self, renderer):  # pragma: no cover
         raise NotImplementedError
->>>>>>> 9cce8d66
 
     def provide(self, key: str, value):
         self._provided[key] = value
