from abc import ABCMeta, abstractmethod
from typing import Any, Callable


class Renderer(metaclass=ABCMeta):  # pragma: no cover
    """Abstract base class for renderers"""

    @abstractmethod
    def create_element(self, type: str) -> Any:
        """Create an element for the given type."""
        pass

    @abstractmethod
    def insert(self, el: Any, parent: Any, anchor: Any = None):
        """
        Add element `el` as a child to the element `parent`.
        If an anchor is specified, it inserts `el` before the `anchor`
        element.
        """
        pass

    @abstractmethod
    def remove(self, el: Any, parent: Any):
        """Remove the element `el` from the children of the element `parent`."""
        pass

    @abstractmethod
    def set_attribute(self, el: Any, attr: str, value: Any):
        """Set the attribute `attr` of the element `el` to the value `value`."""
        pass

    @abstractmethod
    def remove_attribute(self, el: Any, attr: str, value: Any):
        """Remove the attribute `attr` from the element `el`."""
        pass

    @abstractmethod
    def add_event_listener(self, el: Any, event_type: str, value: Callable):
        """Add event listener for `event_type` to the element `el`."""
        pass

    @abstractmethod
    def remove_event_listener(self, el: Any, event_type: str, value: Callable):
        """Remove event listener for `event_type` to the element `el`."""
        pass


from .dict_renderer import DictRenderer

try:
    import pygfx
except ImportError:  # pragma: no cover
    pass
else:
<<<<<<< HEAD
    from .pygfx_renderer import PygfxRenderer  # pragma: no cover


try:
    import PySide6
except ImportError:  # pragma: no cover
    pass
else:
    from .pyside_renderer import PySideRenderer
=======
    from .pygfx_renderer import PygfxRenderer
>>>>>>> 064c0863
<|MERGE_RESOLUTION|>--- conflicted
+++ resolved
@@ -52,16 +52,11 @@
 except ImportError:  # pragma: no cover
     pass
 else:
-<<<<<<< HEAD
-    from .pygfx_renderer import PygfxRenderer  # pragma: no cover
-
+    from .pygfx_renderer import PygfxRenderer
 
 try:
     import PySide6
 except ImportError:  # pragma: no cover
     pass
 else:
-    from .pyside_renderer import PySideRenderer
-=======
-    from .pygfx_renderer import PygfxRenderer
->>>>>>> 064c0863
+    from .pyside_renderer import PySideRenderer