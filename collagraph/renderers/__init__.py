from abc import ABCMeta, abstractmethod
from typing import Any, Callable, Optional

from collagraph.constants import EventLoopType


class Renderer(metaclass=ABCMeta):  # pragma: no cover
    """Abstract base class for renderers"""

    def preferred_event_loop_type(self) -> Optional[EventLoopType]:
        """Indicate the preferred default event loop type"""
        return None

    def register_asyncio(self) -> None:
        """
        Called by collagraph instance when registering the scheduler with
        asyncio so that the renderer can perform any additional setup.
        """
        pass

    @abstractmethod
    def create_element(self, type: str) -> Any:
        """Create an element for the given type."""
        pass

    @abstractmethod
    def create_text_element(self) -> Any:
        """Create a text element."""
        pass

    @abstractmethod
    def insert(self, el: Any, parent: Any, anchor: Any = None):
        """
        Add element `el` as a child to the element `parent`.
        If an anchor is specified, it inserts `el` before the `anchor`
        element.
        """
        pass

    @abstractmethod
    def remove(self, el: Any, parent: Any):
        """Remove the element `el` from the children of the element `parent`."""
        pass

    @abstractmethod
    def set_element_text(self, el: Any, value: str):
        """Set the text of a text element."""
        pass

    @abstractmethod
    def set_attribute(self, el: Any, attr: str, value: Any):
        """Set the attribute `attr` of the element `el` to the value `value`."""
        pass

    @abstractmethod
    def remove_attribute(self, el: Any, attr: str, value: Any):
        """Remove the attribute `attr` from the element `el`."""
        pass

    @abstractmethod
    def add_event_listener(self, el: Any, event_type: str, value: Callable):
        """Add event listener for `event_type` to the element `el`."""
        pass

    @abstractmethod
    def remove_event_listener(self, el: Any, event_type: str, value: Callable):
        """Remove event listener for `event_type` to the element `el`."""
        pass


from .dict_renderer import DictRenderer
<<<<<<< HEAD

try:
    import js
except ImportError:  # pragma: no cover
    pass
else:
    from .dom_renderer import DomRenderer
=======
>>>>>>> 28ee8e6b

try:
    import pygfx
except ImportError:  # pragma: no cover
    pass
else:
    from .pygfx_renderer import PygfxRenderer

try:
    import PySide6
except ImportError:  # pragma: no cover
    pass
else:
<<<<<<< HEAD
    from .pyside_renderer import PySideRenderer  # noqa: I001
=======
    from .pyside_renderer import PySideRenderer  # noqa I001
>>>>>>> 28ee8e6b

    # Need to import the objects in order to register their methods
    from .pyside import objects<|MERGE_RESOLUTION|>--- conflicted
+++ resolved
@@ -69,16 +69,6 @@
 
 
 from .dict_renderer import DictRenderer
-<<<<<<< HEAD
-
-try:
-    import js
-except ImportError:  # pragma: no cover
-    pass
-else:
-    from .dom_renderer import DomRenderer
-=======
->>>>>>> 28ee8e6b
 
 try:
     import pygfx
@@ -92,11 +82,7 @@
 except ImportError:  # pragma: no cover
     pass
 else:
-<<<<<<< HEAD
     from .pyside_renderer import PySideRenderer  # noqa: I001
-=======
-    from .pyside_renderer import PySideRenderer  # noqa I001
->>>>>>> 28ee8e6b
 
     # Need to import the objects in order to register their methods
     from .pyside import objects