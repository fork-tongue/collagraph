--- conflicted
+++ resolved
@@ -1,20 +1,12 @@
 import logging
 from collections import defaultdict
-<<<<<<< HEAD
-from functools import lru_cache
-=======
 from functools import lru_cache, partial
->>>>>>> 28ee8e6b
 from typing import Any, Callable
 from warnings import warn
 
 from PySide6 import QtCore, QtGui, QtWidgets
 
-<<<<<<< HEAD
 from collagraph.constants import EventLoopType
-=======
-from collagraph.types import EventLoopType
->>>>>>> 28ee8e6b
 
 from . import Renderer
 from .pyside import attr_name_to_method_name, camel_case
