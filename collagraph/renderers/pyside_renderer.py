from collections import defaultdict
import logging
from typing import Any, Callable

<<<<<<< HEAD
from PySide6 import QtCore, QtGui, QtWidgets
from PySide6.QtWidgets import QBoxLayout, QFormLayout, QGridLayout, QWidget
=======
from PySide6 import QtCore, QtWidgets
from PySide6.QtGui import QAction, QStandardItem, QStandardItemModel
from PySide6.QtWidgets import (
    QBoxLayout,
    QComboBox,
    QDialogButtonBox,
    QFormLayout,
    QGridLayout,
    QListView,
    QMainWindow,
    QMenu,
    QMenuBar,
    QSplitter,
    QTableView,
    QTabWidget,
    QTreeView,
    QWidget,
)
>>>>>>> eedf3ef3

from collagraph.types import EventLoopType
from . import Renderer
from .pyside.objects import (
    action,
    combobox,
    dialogbuttonbox,
    dockwidget,
    itemmodel,
    listview,
    menu,
    menubar,
    splitter,
    statusbar,
    tab,
    toolbar,
    widget,
    window,
)
from .pyside.utils import (
    attr_name_to_method_name,
    camel_case,
    DEFAULT_ARGS,
    name_to_type,
    TYPE_MAPPING,
)


logger = logging.getLogger(__name__)


def sorted_on_class_hierarchy(value):
    # __mro__ is a tuple of all the classes that an class inherits. The longer the
    # __mro__, the 'deeper' the subclass is, so we can use that to sort the classes
    # to make the deepest class come first.
    return dict(sorted(value.items(), key=lambda x: -len(x[0].__mro__)))


INSERT_MAPPING = sorted_on_class_hierarchy(
    {
        QtWidgets.QWidget: widget.insert,
        QtWidgets.QMainWindow: window.insert,
        QtWidgets.QDialogButtonBox: dialogbuttonbox.insert,
        QtWidgets.QTabWidget: tab.insert,
        QtWidgets.QMenuBar: menubar.insert,
        QtWidgets.QMenu: menu.insert,
        QtWidgets.QListView: listview.insert,
        QtWidgets.QTableView: listview.insert,
        QtWidgets.QTreeView: listview.insert,
        QtWidgets.QSplitter: splitter.insert,
        QtGui.QStandardItemModel: itemmodel.insert,
        QtWidgets.QStatusBar: statusbar.insert,
        QtWidgets.QToolBar: toolbar.insert,
        QtWidgets.QDockWidget: dockwidget.insert,
    }
)
REMOVE_MAPPING = sorted_on_class_hierarchy(
    {
        QtWidgets.QWidget: widget.remove,
        QtWidgets.QTabWidget: tab.remove,
        QtWidgets.QListView: listview.remove,
        QtWidgets.QTableView: listview.remove,
        QtWidgets.QTreeView: listview.remove,
        QtWidgets.QMenuBar: menubar.remove,
        QtWidgets.QMenu: menu.remove,
        QtGui.QStandardItemModel: itemmodel.remove,
        QtWidgets.QStatusBar: statusbar.remove,
        QtWidgets.QToolBar: toolbar.remove,
        QtWidgets.QDockWidget: dockwidget.remove,
    }
)
SET_ATTR_MAPPING = sorted_on_class_hierarchy(
    {
<<<<<<< HEAD
        QtWidgets.QWidget: widget.set_attribute,
        QtGui.QAction: action.set_attribute,
        QtGui.QStandardItem: widget.set_attribute,
        QtGui.QStandardItemModel: widget.set_attribute,
        QtWidgets.QDialogButtonBox: dialogbuttonbox.set_attribute,
        QtWidgets.QComboBox: combobox.set_attribute,
        QtWidgets.QStatusBar: statusbar.set_attribute,
=======
        QWidget: widget.set_attribute,
        QAction: action.set_attribute,
        QStandardItem: widget.set_attribute,
        QStandardItemModel: widget.set_attribute,
        QDialogButtonBox: dialogbuttonbox.set_attribute,
        QComboBox: combobox.set_attribute,
>>>>>>> eedf3ef3
    }
)

# Cache for wrapped types
WRAPPED_TYPES = {}

DEFAULT_VALUES = {}

LAYOUT = {
    "Box": QBoxLayout,
    "Grid": QGridLayout,
    "Form": QFormLayout,
}


def not_implemented(self, *args, **kwargs):
    raise NotImplementedError(type(self).__name__)


class EventFilter(QtCore.QObject):
    def __init__(self, *args, **kwargs):
        super().__init__(*args, **kwargs)
        self.event_handlers = defaultdict(set)

    def add_event_handler(self, event, handler):
        self.event_handlers[event].add(handler)

    def remove_event_handler(self, event, handler):
        self.event_handlers[event].remove(handler)

    def eventFilter(self, obj, event):  # noqa: N802
        event_name = event.type().name.decode()
        if handlers := self.event_handlers[event_name]:
            for handler in handlers.copy():
                handler(event)

        return super().eventFilter(obj, event)


def create_instance(pyside_type):
    """Creates an instance of the given type with the any default
    arguments (if any) passed into the constructor."""
    args, kwargs = DEFAULT_ARGS.get(pyside_type, ((), {}))
    return pyside_type(*args, **kwargs)


class PySideRenderer(Renderer):
    """PySide6 renderer."""

    def __init__(self, autoshow=True):
        super().__init__()
        self.autoshow = autoshow

    def preferred_event_loop_type(self):
        return EventLoopType.QT

    def register(self, type_name, custom_type):
        # Check that the custom type is a subclass of QWidget.
        # This ensures that the custom widget can be properly wrapped
        # and will get the `insert`, `remove` and `set_attribute`
        # methods.
        if QWidget not in custom_type.__mro__:
            raise TypeError(f"Specified type '{custom_type}' not a subclass of QWidget")
        TYPE_MAPPING[type_name.lower()] = custom_type

    def create_element(self, type_name: str) -> Any:
        """Create an element for the given type."""
        # Make sure that an app exists before any widgets
        # are created. Otherwise we might experience a
        # hard segfault.
        if not hasattr(self, "_app"):
            self._app = QtCore.QCoreApplication.instance() or QtWidgets.QApplication()

        # Create dynamic subclasses which implement `insert`, `set_attribute`
        # and `remove` methods.
        # The generated types are cached in WRAPPED_TYPES so they only have
        # to be generated once and can be used in equality comparisons
        if type_name in WRAPPED_TYPES:
            return create_instance(WRAPPED_TYPES[type_name])

        original_type = name_to_type(type_name)

        attrs = {}
        maps = {
            "insert": INSERT_MAPPING,
            "remove": REMOVE_MAPPING,
            "set_attribute": SET_ATTR_MAPPING,
        }
        for key, map in maps.items():
            for cls, method in map.items():
                if issubclass(original_type, cls):
                    attrs[key] = method
                    break
            else:
                attrs[key] = not_implemented

        # Create the new type with the new methods
        wrapped_type = type(type_name, (original_type,), attrs)
        WRAPPED_TYPES[type_name] = wrapped_type
        # Update the default arguments map with the new wrapped type
        DEFAULT_ARGS[wrapped_type] = DEFAULT_ARGS.get(original_type, ((), {}))

        return create_instance(WRAPPED_TYPES[type_name])

    def create_text_element(self):
        raise NotImplementedError

    def insert(self, el: Any, parent: Any, anchor: Any = None):
        """
        Add element `el` as a child to the element `parent`.
        If an anchor is specified, it inserts `el` before the `anchor`
        element.
        When the parent is a QApplication, then the element will be treated
        as a top-level widget with no parent and shown immediately.
        Use the `autoshow` attribute on the renderer to configure whether to
        show these wdigets automatically.
        """
        if isinstance(parent, QtWidgets.QApplication):
            # If the parent is a QApplication, then there is
            # no real parent to add it to, so let's just show the
            # widget (or window) element and be done with it.
            if self.autoshow:  # pragma: no cover
                el.show()
            return

        parent.insert(el, anchor=anchor)

    def remove(self, el: Any, parent: Any):
        """Remove the element `el` from the children of the element `parent`."""
        if isinstance(parent, QtWidgets.QApplication):
            el.close()
            return
        parent.remove(el)

    def set_element_text(self, el: Any, value: str):
        raise NotImplementedError

    def set_attribute(self, el: Any, attr: str, value: Any):
        """Set the attribute `attr` of the element `el` to the value `value`."""

        key = f"{type(el).__name__}.{attr}"
        if key not in DEFAULT_VALUES:
            if not hasattr(el, "metaObject"):
                logger.warning(f"{el} does not have metaObject")
            else:
                method_name = attr_name_to_method_name(attr, setter=False)

                meta_object = el.metaObject()
                property_idx = meta_object.indexOfProperty(method_name)
                if property_idx >= 0:
                    meta_property = meta_object.property(property_idx)
                    result = meta_property.read(el)
                    DEFAULT_VALUES[key] = (meta_property, result)
                else:
                    logger.warning(f"'{attr}' is not a Qt property on {type(el)}")

        # Support a custom attribute 'layout_direction' so that we can
        # set the layout direction of the layout of the given element
        el.set_attribute(attr, value)

    def remove_attribute(self, el: Any, attr: str, value: Any):
        """Remove the attribute `attr` from the element `el`."""
        # Make it possible to delete custom attributes
        if hasattr(el, attr):
            if getattr(el, attr) == value:
                delattr(el, attr)
                return

        key = f"{type(el).__name__}.{attr}"
        if key in DEFAULT_VALUES:
            meta_property, default_value = DEFAULT_VALUES[key]
            meta_property.write(el, default_value)
            return

        raise NotImplementedError(f"Can't remove {attr}: {value}")

    def add_event_listener(self, el: Any, event_type: str, value: Callable):
        """Add event listener for `event_type` to the element `el`."""
        signal_name = camel_case(event_type, "_")

        # Try and get the signal from the object
        signal = getattr(el, signal_name, None)
        if signal and hasattr(signal, "connect"):
            # Add a slots attribute to hold all the generated slots, keyed on event_type
            if not hasattr(el, "slots"):
                el.slots = defaultdict(set)

            # Create a slot with the given value
            # Note that the slot apparently does not need arguments to specify the type
            # or amount of arguments the enclosed callback needs. If the callback has
            # arguments, then those will be set to the parameter(s) of the signal when
            # it is emitted.
            try:
                # Creating a slot of a bound method on an instance (that is not
                # a QObject?) results in a SystemError. Lambdas though _can_ function
                # as a slot, so when creating a slot of the value fails, retry with
                # a simple lambda.
                slot = QtCore.Slot()(value)
            except SystemError:
                # TODO: with some inspection we might be able to figure out the
                # signature of the 'value' function and adjust the lambda accordingly
                slot = QtCore.Slot()(lambda *args: value(*args))
            el.slots[event_type].add(slot)

            signal.connect(slot)
        else:
            if not hasattr(el, "_event_filter"):
                el._event_filter = EventFilter()
                el.installEventFilter(el._event_filter)
            event_name = camel_case(event_type, "_", upper=True)
            el._event_filter.add_event_handler(event_name, value)

    def remove_event_listener(self, el: Any, event_type: str, value: Callable):
        """Remove event listener for `event_type` to the element `el`."""
        signal_name = camel_case(event_type, "_")

        signal = getattr(el, signal_name, None)
        if not signal or not hasattr(signal, "connect"):
            event_name = camel_case(event_type, "_", upper=True)
            el._event_filter.remove_event_handler(event_name, value)
            return

        for slot in el.slots[event_type]:
            # Slot can be compared to its value
            if slot == value:
                signal.disconnect(slot)
                el.slots[event_type].remove(slot)
                break<|MERGE_RESOLUTION|>--- conflicted
+++ resolved
@@ -2,29 +2,8 @@
 import logging
 from typing import Any, Callable
 
-<<<<<<< HEAD
 from PySide6 import QtCore, QtGui, QtWidgets
 from PySide6.QtWidgets import QBoxLayout, QFormLayout, QGridLayout, QWidget
-=======
-from PySide6 import QtCore, QtWidgets
-from PySide6.QtGui import QAction, QStandardItem, QStandardItemModel
-from PySide6.QtWidgets import (
-    QBoxLayout,
-    QComboBox,
-    QDialogButtonBox,
-    QFormLayout,
-    QGridLayout,
-    QListView,
-    QMainWindow,
-    QMenu,
-    QMenuBar,
-    QSplitter,
-    QTableView,
-    QTabWidget,
-    QTreeView,
-    QWidget,
-)
->>>>>>> eedf3ef3
 
 from collagraph.types import EventLoopType
 from . import Renderer
@@ -98,7 +77,6 @@
 )
 SET_ATTR_MAPPING = sorted_on_class_hierarchy(
     {
-<<<<<<< HEAD
         QtWidgets.QWidget: widget.set_attribute,
         QtGui.QAction: action.set_attribute,
         QtGui.QStandardItem: widget.set_attribute,
@@ -106,14 +84,6 @@
         QtWidgets.QDialogButtonBox: dialogbuttonbox.set_attribute,
         QtWidgets.QComboBox: combobox.set_attribute,
         QtWidgets.QStatusBar: statusbar.set_attribute,
-=======
-        QWidget: widget.set_attribute,
-        QAction: action.set_attribute,
-        QStandardItem: widget.set_attribute,
-        QStandardItemModel: widget.set_attribute,
-        QDialogButtonBox: dialogbuttonbox.set_attribute,
-        QComboBox: combobox.set_attribute,
->>>>>>> eedf3ef3
     }
 )
 
