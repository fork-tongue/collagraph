--- conflicted
+++ resolved
@@ -715,7 +715,6 @@
                     if parent_node.tag and parent_node.tag[0].isupper():
                         attributes.append(ast_set_slot_name(el, "default"))
 
-<<<<<<< HEAD
             # Create the appropriate fragment type
             if is_dynamic_component:
                 # Create DynamicFragment for <component :is="...">
@@ -729,9 +728,19 @@
                     )
                 )
             else:
+                # Check if this tag is a loop variable (from v-for)
+                # Loop variables should not be treated as components
+                is_loop_variable = any(
+                    child.tag in loop_vars
+                    for loop_dict in list_names
+                    for loop_vars in loop_dict.values()
+                )
+
                 # Create regular Fragment or ComponentFragment
                 is_component = (
-                    child.tag in names or child.tag[0].isupper() or "." in child.tag
+                    (child.tag in names and not is_loop_variable)
+                    or child.tag[0].isupper()
+                    or "." in child.tag
                 )
                 result.append(
                     ast_create_fragment(
@@ -741,28 +750,6 @@
                         parent=control_flow_parent or parent,
                         node=child,
                     )
-=======
-            # Check if this tag is a loop variable (from v-for)
-            # Loop variables should not be treated as components
-            is_loop_variable = any(
-                child.tag in loop_vars
-                for loop_dict in list_names
-                for loop_vars in loop_dict.values()
-            )
-
-            is_component = (
-                (child.tag in names and not is_loop_variable)
-                or child.tag[0].isupper()
-                or "." in child.tag
-            )
-            result.append(
-                ast_create_fragment(
-                    el,
-                    child.tag,
-                    is_component=is_component,
-                    parent=control_flow_parent or parent,
-                    node=child,
->>>>>>> ffc938ae
                 )
             if condition:
                 result.append(condition)
