--- conflicted
+++ resolved
@@ -95,15 +95,9 @@
 
 ```sh
 # Basic dev setup (no pygfx or pyside)
-<<<<<<< HEAD
 uv sync
 # Full dev setup
 uv sync --all-groups
-=======
-uv install
-# Full dev setup
-uv install --all-groups
->>>>>>> 28ee8e6b
 # Run example:
 uv run python examples/pyside/layout-example.py
 # Run test suite:
